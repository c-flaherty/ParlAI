--- conflicted
+++ resolved
@@ -35,11 +35,7 @@
 from parlai.core.dict import DictionaryAgent
 from parlai.nn.lr_scheduler import ParlAILRScheduler
 from parlai.core.message import Message
-<<<<<<< HEAD
 from parlai.utils.batch import Batch
-=======
-from parlai.utils.misc import AttrDict, warn_once
->>>>>>> 72c304fa
 from parlai.utils.fp16 import (
     fp16_apex_available,
     fp16_optimizer_wrapper,
@@ -47,6 +43,7 @@
     MemoryEfficientFP16Adam,
     Adafactor,
 )
+from parlai.utils.misc import AttrDict, warn_once
 from parlai.core.metrics import Metrics, Metric, AverageMetric, SumMetric, FixedMetric
 from parlai.utils.distributed import is_primary_worker
 from parlai.utils.torch import argsort, padded_tensor
@@ -1756,16 +1753,13 @@
         ``eval_step`` methods instead. The former is called when labels are
         present in the observations batch; otherwise, the latter is called.
         """
-<<<<<<< HEAD
         if not isinstance(observations, Batch):
             batch_size = len(observations)
         else:
             batch_size = observations.batchsize
-=======
         # clear local metrics before anything else
         self._local_metrics.clear()
 
->>>>>>> 72c304fa
         # initialize a list of replies with this agent's id
         batch_reply = [
             Message({'id': self.getID(), 'episode_done': False}) for _ in observations
@@ -1786,11 +1780,6 @@
         # check if there are any labels available, if so we will train on them
         observations = batch.observations
         self.is_training = any('labels' in obs for obs in observations)
-
-<<<<<<< HEAD
-=======
-        # create a batch from the vectors
-        batch = self.batchify(observations)
 
         if (
             'label_vec' in batch
@@ -1808,7 +1797,6 @@
             )
             self.global_metrics.add('tokens_per_batch', tbp)
 
->>>>>>> 72c304fa
         if self.is_training:
             output = self.train_step(batch)
         else:
